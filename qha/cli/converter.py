--- conflicted
+++ resolved
@@ -1,35 +1,17 @@
 #!/usr/bin/env python3
 
-<<<<<<< HEAD
-import argparse
+from qha.cli.program import QHAProgram
+from qha.input_maker import FromQEOutput
 
-=======
-from qha.cli.program import QHAProgram
->>>>>>> c51ab67d
-from qha.input_maker import FromQEOutput
-from qha.cli.program import QHAProgram
-
-class QHAConverter(QHAProgram):
-    def __init__(self):
-        super().__init__()
-
-<<<<<<< HEAD
-    def init_parser(self, parser):
-        super().init_parser(parser)
-        parser.add_argument('inp_file_list', type=str)
-        parser.add_argument('inp_static', type=str)
-        parser.add_argument('inp_q_points', type=str)
-=======
 class QHAConverter(QHAProgram):
     def __init__(self):
         super().__init__()
 
     def init_parser(self, parser):
         super().init_parser(parser)
-        parser.add_argument('inp_file_list')
-        parser.add_argument('inp_static')
-        parser.add_argument('inp_q_points')
->>>>>>> c51ab67d
+        parser.add_argument('inp_file_list', type=str)
+        parser.add_argument('inp_static', type=str)
+        parser.add_argument('inp_q_points', type=str)
 
     def run(self, namespace):
         inp_file_list = namespace.inp_file_list
