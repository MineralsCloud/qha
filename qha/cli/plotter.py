--- conflicted
+++ resolved
@@ -7,12 +7,6 @@
 from qha.cli.program import QHAProgram
 from qha.plotting import Plotter
 from qha.settings import from_yaml
-<<<<<<< HEAD
-import pathlib
-from qha.cli.program import QHAProgram
-=======
-
->>>>>>> c51ab67d
 
 class QHAPlotter(QHAProgram):
     def __init__(self):
@@ -20,14 +14,9 @@
 
     def init_parser(self, parser):
         super().init_parser(parser)
-<<<<<<< HEAD
         parser.add_argument('settings', type=str)
         parser.add_argument('--outdir', type=str, help='output directory')
   
-=======
-        parser.add_argument('-s', '--settings', default='settings.yaml')
-
->>>>>>> c51ab67d
     def run(self, namespace):
         user_settings = {}  # save necessary info for plotting later
         file_settings = namespace.settings
