--- conflicted
+++ resolved
@@ -1,11 +1,9 @@
+#!/usr/bin/env python3
+
 import argparse
 import os
 import shutil
 import time
-
-<<<<<<< HEAD
-import pathlib
-import types
 
 from qha.settings import from_yaml
 from qha.utils.output import save_to_output, make_starting_string, make_tp_info, make_ending_string
@@ -18,19 +16,10 @@
 
 units = QHAUnits()
 
-=======
-from qha.calculator import Calculator, SamePhDOSCalculator, DifferentPhDOSCalculator
-from qha.cli.program import QHAProgram
-from qha.out import save_x_tp, save_x_tv, save_to_output, make_starting_string, make_tp_info, make_ending_string
-from qha.settings import from_yaml
-
-
->>>>>>> c51ab67d
 class QHARunner(QHAProgram):
     def __init__(self):
         super().__init__()
 
-<<<<<<< HEAD
         self.settings = None
         self.start_time = None
 
@@ -144,140 +133,4 @@
             )
         
         self.__save_ending_string()
-    
-=======
-    def init_parser(self, parser):
-        super().init_parser(parser)
-        parser.add_argument('-s', '--settings', default='settings.yaml')
-
-    def run(self, namespace):
-        start_time_total = time.time()
-
-        user_settings = {}
-        file_settings = namespace.settings
-        settings = from_yaml(file_settings)
-
-        for key in ('same_phonon_dos', 'input',
-                    'calculate', 'static_only', 'energy_unit',
-                    'T_MIN', 'NT', 'DT', 'DT_SAMPLE',
-                    'P_MIN', 'NTV', 'DELTA_P', 'DELTA_P_SAMPLE',
-                    'volume_ratio', 'order', 'p_min_modifier',
-                    'T4FV', 'output_directory', 'plot_results', 'high_verbosity'):
-            try:
-                user_settings.update({key: settings[key]})
-            except KeyError:
-                continue
-
-        if not os.path.exists(user_settings['output_directory']):
-            os.makedirs(user_settings['output_directory'])
-
-        user_settings.update({'qha_output': os.path.join(user_settings['output_directory'], 'output.txt')})
-
-        try:
-            os.remove(user_settings['qha_output'])
-        except OSError:
-            pass
-
-        save_to_output(user_settings['qha_output'], make_starting_string())
-
-        user_input = user_settings['input']
-
-        if isinstance(user_input, str):
-            calc = Calculator(user_settings)
-            print("You have single-configuration calculation assumed.")
-        elif isinstance(user_input, dict):
-            if user_settings['same_phonon_dos']:
-                calc = SamePhDOSCalculator(user_settings)
-                print("You have multi-configuration calculation with the same phonon DOS assumed.")
-            else:
-                calc = DifferentPhDOSCalculator(user_settings)
-                print("You have multi-configuration calculation with different phonon DOS assumed.")
-        else:
-            raise ValueError("The 'input' in your settings in not recognized! It must be a dictionary or a list!")
-
-        save_to_output(user_settings['qha_output'],
-                       make_tp_info(calc.temperature_array[0], calc.temperature_array[-1 - 4],
-                                    calc.desired_pressures_gpa[0],
-                                    calc.desired_pressures_gpa[-1]))
-
-        calc.read_input()
-
-        print("Caution: If negative frequencies found, they are currently treated as 0!")
-        tmp = calc.where_negative_frequencies
-        if tmp is not None and not (tmp.T[-1].max() <= 2):  # Don't delete this parenthesis!
-            if calc.frequencies.ndim == 4:  # Multiple configuration
-                for indices in tmp:
-                    print(
-                        "Found negative frequency in {0}th configuration {1}th volume {2}th q-point {3}th band".format(
-                            *tuple(indices + 1)))
-            elif calc.frequencies.ndim == 3:  # Single configuration
-                for indices in tmp:
-                    print(
-                        "Found negative frequency in {0}th volume {1}th q-point {2}th band".format(*tuple(indices + 1)))
-
-        calc.refine_grid()
-
-        if user_settings['high_verbosity']:
-            save_to_output(user_settings['qha_output'],
-                           'The volume range used in this calculation expanded x {0:6.4f}'.format(calc.v_ratio))
-
-        calc.desired_pressure_status()
-
-        temperature_array = calc.temperature_array
-        desired_pressures_gpa = calc.desired_pressures_gpa
-        temperature_sample = calc.temperature_sample_array
-        p_sample_gpa = calc.pressure_sample_array
-
-        results_folder = pathlib.Path(user_settings['output_directory'])
-
-        calculation_option = {'F': 'f_tp',
-                              'G': 'g_tp',
-                              'H': 'h_tp',
-                              'U': 'u_tp',
-                              'V': 'v_tp',
-                              'Cv': 'cv_tp_jmolk',
-                              'Cp': 'cp_tp_jmolk',
-                              'Bt': 'bt_tp_gpa',
-                              'Btp': 'btp_tp',
-                              'Bs': 'bs_tp_gpa',
-                              'alpha': 'alpha_tp',
-                              'gamma': 'gamma_tp',
-                              }
-
-        file_ftv_fitted = results_folder / 'f_tv_fitted_ev_ang3.txt'
-        save_x_tv(calc.f_tv_ev, temperature_array, calc.finer_volumes_ang3, temperature_sample, file_ftv_fitted)
-
-        file_ftv_non_fitted = results_folder / 'f_tv_nonfitted_ev_ang3.txt'
-        save_x_tv(calc.vib_ev, temperature_array, calc.volumes_ang3, temperature_sample, file_ftv_non_fitted)
-
-        file_ptv_gpa = results_folder / 'p_tv_gpa.txt'
-        save_x_tv(calc.p_tv_gpa, temperature_array, calc.finer_volumes_ang3, temperature_sample, file_ptv_gpa)
-
-        for idx in calc.settings['calculate']:
-            if idx in ['F', 'G', 'H', 'U']:
-                attr_name = calculation_option[idx] + '_' + calc.settings['energy_unit']
-                file_name = attr_name + '.txt'
-                file_dir = results_folder / file_name
-                save_x_tp(getattr(calc, attr_name), temperature_array, desired_pressures_gpa, p_sample_gpa, file_dir)
-
-            if idx == 'V':
-                v_bohr3 = calculation_option[idx] + '_' + 'bohr3'
-                file_name_bohr3 = v_bohr3 + '.txt'
-                file_dir_au = results_folder / file_name_bohr3
-                v_ang3 = calculation_option[idx] + '_' + 'ang3'
-                file_name_ang3 = v_ang3 + '.txt'
-                file_dir_ang3 = results_folder / file_name_ang3
-
-                save_x_tp(getattr(calc, v_bohr3), temperature_array, desired_pressures_gpa, p_sample_gpa, file_dir_au)
-                save_x_tp(getattr(calc, v_ang3), temperature_array, desired_pressures_gpa, p_sample_gpa, file_dir_ang3)
-
-            if idx in ['Cv', 'Cp', 'Bt', 'Btp', 'Bs', 'alpha', 'gamma']:
-                attr_name = calculation_option[idx]
-                file_name = attr_name + '.txt'
-                file_dir = results_folder / file_name
-                save_x_tp(getattr(calc, attr_name), temperature_array, desired_pressures_gpa, p_sample_gpa, file_dir)
-
-        end_time_total = time.time()
-        time_elapsed = end_time_total - start_time_total
-        save_to_output(user_settings['qha_output'], make_ending_string(time_elapsed))
->>>>>>> c51ab67d
+    