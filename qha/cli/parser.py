#!/usr/bin/env python3

import argparse
<<<<<<< HEAD
from collections import namedtuple
=======
import sys
import pkg_resources
>>>>>>> 2eb5555a

from qha import __version__
from qha.cli.handler import QHACommandHandler

CommandResolvers = namedtuple('CommandResolvers', ['handler', 'parser'])


class QHAArgumentParser:
    def __init__(self):
        self.parser = argparse.ArgumentParser()
        self.init_parser()
        self.subparsers = self.parser.add_subparsers(
            dest='command'
        )
<<<<<<< HEAD
        self.handlers = dict()

    def add_handler(self, command: str, handler: QHACommandHandler, *aliases):
        new_parser = self.subparsers.add_parser(command, aliases=list(aliases))
        self.handlers.update(
            dict.fromkeys(
                (command, *aliases),
                CommandResolvers(
                    handler=handler,
                    parser=new_parser,
                )
            )
        )
        handler.init_parser(new_parser)

    def parse_args(self, args=None, namespace=None) -> argparse.Namespace:
        return self.parser.parse_args(args, namespace)

    def invoke_handler(self, namespace):
        command: str = namespace.command
=======
        self.programs = []

    def add_program(self, cmd: str, prog: QHAProgram, aliases: list = []):
        subparser = self.subparsers.add_parser(cmd, aliases=aliases)
        self.programs.append({
            'command': cmd,
            'program': prog,
            'parser': subparser,
            'aliases': aliases
        })
        prog.init_parser(subparser)
    
    def add_plugin_programs(self):
        for entry_point in pkg_resources.iter_entry_points(group='qha.applications'):
            klass = entry_point.load()
            command = entry_point.name
            aliases = klass.aliases if 'aliases' in dir(klass) else None
            program = klass()
            self.add_program(command, program, aliases)
    
    def parse_args(self, args=None, namespace=None):
        namespace = self.parser.parse_args(args, namespace)
        command = namespace.command
>>>>>>> 2eb5555a
        try:
            handler: QHACommandHandler = self.handlers[command].handler
            handler.run(namespace)
        except KeyError:
            raise ValueError("Command '{0}' is not recognized!".format(command))

    def init_parser(self):
        self.parser.add_argument(
            '-V', '--version',
            action='version',
            version="current qha version: {0}".format(__version__)
        )<|MERGE_RESOLUTION|>--- conflicted
+++ resolved
@@ -1,12 +1,9 @@
 #!/usr/bin/env python3
 
 import argparse
-<<<<<<< HEAD
 from collections import namedtuple
-=======
-import sys
+
 import pkg_resources
->>>>>>> 2eb5555a
 
 from qha import __version__
 from qha.cli.handler import QHACommandHandler
@@ -21,7 +18,6 @@
         self.subparsers = self.parser.add_subparsers(
             dest='command'
         )
-<<<<<<< HEAD
         self.handlers = dict()
 
     def add_handler(self, command: str, handler: QHACommandHandler, *aliases):
@@ -42,31 +38,6 @@
 
     def invoke_handler(self, namespace):
         command: str = namespace.command
-=======
-        self.programs = []
-
-    def add_program(self, cmd: str, prog: QHAProgram, aliases: list = []):
-        subparser = self.subparsers.add_parser(cmd, aliases=aliases)
-        self.programs.append({
-            'command': cmd,
-            'program': prog,
-            'parser': subparser,
-            'aliases': aliases
-        })
-        prog.init_parser(subparser)
-    
-    def add_plugin_programs(self):
-        for entry_point in pkg_resources.iter_entry_points(group='qha.applications'):
-            klass = entry_point.load()
-            command = entry_point.name
-            aliases = klass.aliases if 'aliases' in dir(klass) else None
-            program = klass()
-            self.add_program(command, program, aliases)
-    
-    def parse_args(self, args=None, namespace=None):
-        namespace = self.parser.parse_args(args, namespace)
-        command = namespace.command
->>>>>>> 2eb5555a
         try:
             handler: QHACommandHandler = self.handlers[command].handler
             handler.run(namespace)
@@ -78,4 +49,12 @@
             '-V', '--version',
             action='version',
             version="current qha version: {0}".format(__version__)
-        )+        )
+
+    def add_plugin_programs(self):
+        for entry_point in pkg_resources.iter_entry_points(group='qha.applications'):
+            klass = entry_point.load()
+            command = entry_point.name
+            aliases = klass.aliases if 'aliases' in dir(klass) else None
+            program = klass()
+            self.add_handler(command, program, aliases)